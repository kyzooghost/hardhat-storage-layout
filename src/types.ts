--- conflicted
+++ resolved
@@ -3,12 +3,9 @@
   slot: string;
   offset: number;
   type: string;
-<<<<<<< HEAD
   idx: number;
   artifact: string;
-=======
   numberOfBytes: string;
->>>>>>> 3faec050
 }
 
 export interface Row {

import fs from "fs";
import { HardhatPluginError } from "hardhat/plugins";
import { HardhatRuntimeEnvironment } from "hardhat/types";
import path from "path";

import { Prettify } from "./prettifier";
import "./type-extensions";
import { Row, Table } from "./types";

export class StorageLayout {
  public env: HardhatRuntimeEnvironment;

  constructor(hre: HardhatRuntimeEnvironment) {
    this.env = hre;
  }

  public async export() {
    const storageLayoutPath = this.env.config.paths.newStorageLayoutPath;
    const outputDirectory = path.resolve(storageLayoutPath);
    if (!outputDirectory.startsWith(this.env.config.paths.root)) {
      throw new HardhatPluginError(
        "output directory should be inside the project directory"
      );
    }
    if (!fs.existsSync(outputDirectory)) {
      fs.mkdirSync(outputDirectory);
    }

    const buildInfos = await this.env.artifacts.getBuildInfoPaths();
    const artifactsPath = this.env.config.paths.artifacts;
    const artifacts = buildInfos.map((source, idx) => {
      const artifact: Buffer = fs.readFileSync(source);
      return {
        idx,
        source: source.startsWith(artifactsPath)
          ? source.slice(artifactsPath.length)
          : source,
        data: JSON.parse(artifact.toString())
      };
    });

    const names: Array<{ sourceName: string; contractName: string }> = [];
    for (const fullName of await this.env.artifacts.getAllFullyQualifiedNames()) {
      const {
        sourceName,
        contractName
      } = await this.env.artifacts.readArtifact(fullName);
      names.push({ sourceName, contractName });
    }
    names.sort((a, b) => a.contractName.localeCompare(b.contractName));

    const data: Table = { contracts: [] };
    for (const { sourceName, contractName } of names) {
      for (const artifactJsonABI of artifacts) {
        const storage =
          artifactJsonABI.data.output?.contracts?.[sourceName]?.[contractName]
            ?.storageLayout?.storage;
        if (!storage) {
          continue;
        }
        const contract: Row = { name: contractName, stateVariables: [] };
        for (const stateVariable of storage) {
          contract.stateVariables.push({
            name: stateVariable.label,
            slot: stateVariable.slot,
            offset: stateVariable.offset,
            type: stateVariable.type,
<<<<<<< HEAD
            idx: artifactJsonABI.idx,
            artifact: artifactJsonABI.source
=======
            numberOfBytes:
              artifactJsonABI.output.contracts[sourceName][contractName]
                .storageLayout.types[stateVariable.type].numberOfBytes
>>>>>>> 3faec050
          });
        }
        data.contracts.push(contract);

        // TODO: export the storage layout to the ./storageLayout/output.md
      }
    }
    const prettifier = new Prettify(data.contracts);
    prettifier.tabulate();
  }
}<|MERGE_RESOLUTION|>--- conflicted
+++ resolved
@@ -65,14 +65,11 @@
             slot: stateVariable.slot,
             offset: stateVariable.offset,
             type: stateVariable.type,
-<<<<<<< HEAD
             idx: artifactJsonABI.idx,
             artifact: artifactJsonABI.source
-=======
             numberOfBytes:
               artifactJsonABI.output.contracts[sourceName][contractName]
                 .storageLayout.types[stateVariable.type].numberOfBytes
->>>>>>> 3faec050
           });
         }
         data.contracts.push(contract);
